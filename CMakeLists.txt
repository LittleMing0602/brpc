cmake_minimum_required(VERSION 2.8.10)
project(brpc C CXX)

# Enable MACOSX_RPATH. Run "cmake --help-policy CMP0042" for policy details.
cmake_policy(SET CMP0042 NEW)

set(BRPC_VERSION 0.9.0)

if(CMAKE_CXX_COMPILER_ID STREQUAL "GNU")
    # require at least gcc 4.8
    if(CMAKE_CXX_COMPILER_VERSION VERSION_LESS 4.8)
        message(FATAL_ERROR "GCC is too old, please install a newer version supporting C++11")
    endif()
elseif(CMAKE_CXX_COMPILER_ID STREQUAL "Clang")
    # require at least clang 3.3
    if(CMAKE_CXX_COMPILER_VERSION VERSION_LESS 3.3)
        message(FATAL_ERROR "Clang is too old, please install a newer version supporting C++11")
    endif()
else()
    message(WARNING "You are using an unsupported compiler! Compilation has only been tested with Clang and GCC.")
endif()

option(BRPC_WITH_GLOG "With glog" OFF)
option(DEBUG "Print debug logs" OFF)
option(WITH_DEBUG_SYMBOLS "With debug symbols" ON)
option(BRPC_WITH_THRIFT "With thrift framed protocol supported" OFF)
option(BUILD_UNIT_TESTS "Whether to build unit tests" OFF)

set(WITH_GLOG_VAL "0")
if(BRPC_WITH_GLOG)
    set(WITH_GLOG_VAL "1")
endif()

if(WITH_DEBUG_SYMBOLS)
    set(DEBUG_SYMBOL "-g")
endif()

if(BRPC_WITH_THRIFT)
    set(THRIFT_CPP_FLAG "-DENABLE_THRIFT_FRAMED_PROTOCOL")
    set(THRIFT_LIB "thriftnb")
    message("Enable thrift framed procotol")
endif()

include(GNUInstallDirs)

configure_file(${CMAKE_SOURCE_DIR}/config.h.in ${CMAKE_SOURCE_DIR}/src/butil/config.h @ONLY)

set(CMAKE_MODULE_PATH ${PROJECT_SOURCE_DIR}/cmake)

find_package(GFLAGS REQUIRED)

execute_process(
    COMMAND bash -c "grep \"namespace [_A-Za-z0-9]\\+ {\" ${GFLAGS_INCLUDE_PATH}/gflags/gflags_declare.h | head -1 | awk '{print $2}' | tr -d '\n'"
    OUTPUT_VARIABLE GFLAGS_NS
)
if(${GFLAGS_NS} STREQUAL "GFLAGS_NAMESPACE")
    execute_process(
        COMMAND bash -c "grep \"#define GFLAGS_NAMESPACE [_A-Za-z0-9]\\+\" ${GFLAGS_INCLUDE_PATH}/gflags/gflags_declare.h | head -1 | awk '{print $3}' | tr -d '\n'"
        OUTPUT_VARIABLE GFLAGS_NS
    )
endif()

include_directories(
    ${CMAKE_SOURCE_DIR}/src
    ${CMAKE_CURRENT_BINARY_DIR}
)

execute_process(
    COMMAND bash -c "git rev-parse --short HEAD | tr -d '\n'"
    OUTPUT_VARIABLE BRPC_REVISION
)

if(CMAKE_SYSTEM_NAME STREQUAL "Darwin")
    include(CheckFunctionExists)
    CHECK_FUNCTION_EXISTS(clock_gettime HAVE_CLOCK_GETTIME)
    if(NOT HAVE_CLOCK_GETTIME)
        set(DEFINE_CLOCK_GETTIME "-DNO_CLOCK_GETTIME_IN_MAC")
    endif()
endif()

set(CMAKE_CPP_FLAGS "${DEFINE_CLOCK_GETTIME} -DBRPC_WITH_GLOG=${WITH_GLOG_VAL} -DGFLAGS_NS=${GFLAGS_NS}")
set(CMAKE_CPP_FLAGS "${CMAKE_CPP_FLAGS} -DBTHREAD_USE_FAST_PTHREAD_MUTEX -D__const__= -D_GNU_SOURCE -DUSE_SYMBOLIZE -DNO_TCMALLOC -D__STDC_FORMAT_MACROS -D__STDC_LIMIT_MACROS -D__STDC_CONSTANT_MACROS -DBRPC_REVISION=\\\"${BRPC_REVISION}\\\" -D__STRICT_ANSI__")
set(CMAKE_CPP_FLAGS "${CMAKE_CPP_FLAGS} ${DEBUG_SYMBOL} ${THRIFT_CPP_FLAG}")
set(CMAKE_CXX_FLAGS "${CMAKE_CPP_FLAGS} -O2 -pipe -Wall -W -fPIC -fstrict-aliasing -Wno-invalid-offsetof -Wno-unused-parameter -fno-omit-frame-pointer")
set(CMAKE_C_FLAGS "${CMAKE_CPP_FLAGS} -O2 -pipe -Wall -W -fPIC -fstrict-aliasing -Wno-unused-parameter -fno-omit-frame-pointer")

macro(use_cxx11)
if(CMAKE_VERSION VERSION_LESS "3.1.3")
    if(CMAKE_CXX_COMPILER_ID STREQUAL "GNU")
        set(CMAKE_CXX_FLAGS "${CMAKE_CXX_FLAGS} -std=c++11")
    endif()
    if(CMAKE_CXX_COMPILER_ID STREQUAL "Clang")
        set(CMAKE_CXX_FLAGS "${CMAKE_CXX_FLAGS} -std=c++11")
    endif()
else()
    set(CMAKE_CXX_STANDARD 11)
    set(CMAKE_CXX_STANDARD_REQUIRED ON)
endif()
endmacro(use_cxx11)

use_cxx11()

if(CMAKE_CXX_COMPILER_ID STREQUAL "GNU")
    #required by butil/crc32.cc to boost performance for 10x
    if(NOT (CMAKE_CXX_COMPILER_VERSION VERSION_LESS 4.4))
        set(CMAKE_CXX_FLAGS "${CMAKE_CXX_FLAGS} -msse4 -msse4.2")
    endif()
    if(NOT (CMAKE_CXX_COMPILER_VERSION VERSION_LESS 7.0))
        set(CMAKE_CXX_FLAGS "${CMAKE_CXX_FLAGS} -Wno-aligned-new")
    endif()
endif()

include(FindProtobuf)
include(FindThreads)

find_path(LEVELDB_INCLUDE_PATH NAMES leveldb/db.h)
find_library(LEVELDB_LIB NAMES leveldb)
if ((NOT LEVELDB_INCLUDE_PATH) OR (NOT LEVELDB_LIB))
    message(FATAL_ERROR "Fail to find leveldb")
endif()

if(BRPC_WITH_GLOG)
    find_path(GLOG_INCLUDE_PATH NAMES glog/logging.h)
    find_library(GLOG_LIB NAMES glog)
    if((NOT GLOG_INCLUDE_PATH) OR (NOT GLOG_LIB))
        message(FATAL_ERROR "Fail to find glog")
    endif()
    include_directories(${GLOG_INCLUDE_PATH})
endif()

find_library(PROTOC_LIB NAMES protoc)
if(NOT PROTOC_LIB)
    message(FATAL_ERROR "Fail to find protoc lib")
endif()

find_path(SSL_INCLUDE_PATH NAMES openssl/ssl.h)
find_library(SSL_LIB NAMES ssl)
if ((NOT SSL_INCLUDE_PATH) OR (NOT SSL_LIB))
    message(FATAL_ERROR "Fail to find ssl")
endif()

find_library(CRYPTO_LIB NAMES crypto)
if (NOT CRYPTO_LIB)
    message(FATAL_ERROR "Fail to find crypto")
endif()

include_directories(
        ${GFLAGS_INCLUDE_PATH}
        ${PROTOBUF_INCLUDE_DIRS}
        ${LEVELDB_INCLUDE_PATH}
        ${SSL_INCLUDE_PATH}
        )

set(DYNAMIC_LIB
    ${GFLAGS_LIBRARY}
    ${PROTOBUF_LIBRARIES}
    ${LEVELDB_LIB}
    ${PROTOC_LIB}
    ${CMAKE_THREAD_LIBS_INIT}
<<<<<<< HEAD
    ${THRIFT_LIB}
    rt
    ssl
    crypto
=======
    ${SSL_LIB}
    ${CRYPTO_LIB}
>>>>>>> 8e8fd83d
    dl
    z
    )
set(BRPC_PRIVATE_LIBS "-lgflags -lprotobuf -lleveldb -lprotoc -lrt -lssl -lcrypto -ldl -lz")
if(BRPC_WITH_GLOG)
    set(DYNAMIC_LIB ${DYNAMIC_LIB} ${GLOG_LIB})
    set(BRPC_PRIVATE_LIBS "${BRPC_PRIVATE_LIBS} -lglog")
endif()

if(CMAKE_SYSTEM_NAME STREQUAL "Linux")
    set(DYNAMIC_LIB ${DYNAMIC_LIB} rt)
elseif(CMAKE_SYSTEM_NAME STREQUAL "Darwin")
    set(DYNAMIC_LIB ${DYNAMIC_LIB}
        pthread
        "-framework CoreFoundation"
        "-framework CoreGraphics"
        "-framework CoreData"
        "-framework CoreText"
        "-framework Security"
        "-framework Foundation"
        "-Wl,-U,_MallocExtension_ReleaseFreeMemory"
        "-Wl,-U,_ProfilerStart"
        "-Wl,-U,_ProfilerStop")
endif()

# for *.so
set(CMAKE_LIBRARY_OUTPUT_DIRECTORY ${CMAKE_BINARY_DIR}/output/lib)
# for *.a
set(CMAKE_ARCHIVE_OUTPUT_DIRECTORY ${CMAKE_BINARY_DIR}/output/lib)

# list all source files
set(BUTIL_SOURCES
    ${CMAKE_SOURCE_DIR}/src/butil/third_party/dmg_fp/g_fmt.cc
    ${CMAKE_SOURCE_DIR}/src/butil/third_party/dmg_fp/dtoa_wrapper.cc
    ${CMAKE_SOURCE_DIR}/src/butil/third_party/dynamic_annotations/dynamic_annotations.c
    ${CMAKE_SOURCE_DIR}/src/butil/third_party/icu/icu_utf.cc
    ${CMAKE_SOURCE_DIR}/src/butil/third_party/superfasthash/superfasthash.c
    ${CMAKE_SOURCE_DIR}/src/butil/third_party/modp_b64/modp_b64.cc
    ${CMAKE_SOURCE_DIR}/src/butil/third_party/nspr/prtime.cc
    ${CMAKE_SOURCE_DIR}/src/butil/third_party/symbolize/demangle.cc
    ${CMAKE_SOURCE_DIR}/src/butil/third_party/symbolize/symbolize.cc
    ${CMAKE_SOURCE_DIR}/src/butil/third_party/snappy/snappy-sinksource.cc
    ${CMAKE_SOURCE_DIR}/src/butil/third_party/snappy/snappy-stubs-internal.cc
    ${CMAKE_SOURCE_DIR}/src/butil/third_party/snappy/snappy.cc
    ${CMAKE_SOURCE_DIR}/src/butil/third_party/murmurhash3/murmurhash3.cpp
    ${CMAKE_SOURCE_DIR}/src/butil/arena.cpp
    ${CMAKE_SOURCE_DIR}/src/butil/at_exit.cc
    ${CMAKE_SOURCE_DIR}/src/butil/atomicops_internals_x86_gcc.cc
    ${CMAKE_SOURCE_DIR}/src/butil/base64.cc
    ${CMAKE_SOURCE_DIR}/src/butil/big_endian.cc
    ${CMAKE_SOURCE_DIR}/src/butil/cpu.cc
    ${CMAKE_SOURCE_DIR}/src/butil/debug/alias.cc
    ${CMAKE_SOURCE_DIR}/src/butil/debug/asan_invalid_access.cc
    ${CMAKE_SOURCE_DIR}/src/butil/debug/crash_logging.cc
    ${CMAKE_SOURCE_DIR}/src/butil/debug/debugger.cc
    ${CMAKE_SOURCE_DIR}/src/butil/debug/debugger_posix.cc
    ${CMAKE_SOURCE_DIR}/src/butil/debug/dump_without_crashing.cc
    ${CMAKE_SOURCE_DIR}/src/butil/debug/proc_maps_linux.cc
    ${CMAKE_SOURCE_DIR}/src/butil/debug/stack_trace.cc
    ${CMAKE_SOURCE_DIR}/src/butil/debug/stack_trace_posix.cc
    ${CMAKE_SOURCE_DIR}/src/butil/environment.cc
    ${CMAKE_SOURCE_DIR}/src/butil/files/file.cc
    ${CMAKE_SOURCE_DIR}/src/butil/files/file_posix.cc
    ${CMAKE_SOURCE_DIR}/src/butil/files/file_enumerator.cc
    ${CMAKE_SOURCE_DIR}/src/butil/files/file_enumerator_posix.cc
    ${CMAKE_SOURCE_DIR}/src/butil/files/file_path.cc
    ${CMAKE_SOURCE_DIR}/src/butil/files/file_path_constants.cc
    ${CMAKE_SOURCE_DIR}/src/butil/files/memory_mapped_file.cc
    ${CMAKE_SOURCE_DIR}/src/butil/files/memory_mapped_file_posix.cc
    ${CMAKE_SOURCE_DIR}/src/butil/files/scoped_file.cc
    ${CMAKE_SOURCE_DIR}/src/butil/files/scoped_temp_dir.cc
    ${CMAKE_SOURCE_DIR}/src/butil/file_util.cc
    ${CMAKE_SOURCE_DIR}/src/butil/file_util_posix.cc
    ${CMAKE_SOURCE_DIR}/src/butil/guid.cc
    ${CMAKE_SOURCE_DIR}/src/butil/guid_posix.cc
    ${CMAKE_SOURCE_DIR}/src/butil/hash.cc
    ${CMAKE_SOURCE_DIR}/src/butil/lazy_instance.cc
    ${CMAKE_SOURCE_DIR}/src/butil/location.cc
    ${CMAKE_SOURCE_DIR}/src/butil/md5.cc
    ${CMAKE_SOURCE_DIR}/src/butil/memory/aligned_memory.cc
    ${CMAKE_SOURCE_DIR}/src/butil/memory/ref_counted.cc
    ${CMAKE_SOURCE_DIR}/src/butil/memory/ref_counted_memory.cc
    ${CMAKE_SOURCE_DIR}/src/butil/memory/singleton.cc
    ${CMAKE_SOURCE_DIR}/src/butil/memory/weak_ptr.cc
    ${CMAKE_SOURCE_DIR}/src/butil/posix/file_descriptor_shuffle.cc
    ${CMAKE_SOURCE_DIR}/src/butil/posix/global_descriptors.cc
    ${CMAKE_SOURCE_DIR}/src/butil/process_util.cc
    ${CMAKE_SOURCE_DIR}/src/butil/rand_util.cc
    ${CMAKE_SOURCE_DIR}/src/butil/rand_util_posix.cc
    ${CMAKE_SOURCE_DIR}/src/butil/fast_rand.cpp
    ${CMAKE_SOURCE_DIR}/src/butil/safe_strerror_posix.cc
    ${CMAKE_SOURCE_DIR}/src/butil/sha1_portable.cc
    ${CMAKE_SOURCE_DIR}/src/butil/strings/latin1_string_conversions.cc
    ${CMAKE_SOURCE_DIR}/src/butil/strings/nullable_string16.cc
    ${CMAKE_SOURCE_DIR}/src/butil/strings/safe_sprintf.cc
    ${CMAKE_SOURCE_DIR}/src/butil/strings/string16.cc
    ${CMAKE_SOURCE_DIR}/src/butil/strings/string_number_conversions.cc
    ${CMAKE_SOURCE_DIR}/src/butil/strings/string_split.cc
    ${CMAKE_SOURCE_DIR}/src/butil/strings/string_piece.cc
    ${CMAKE_SOURCE_DIR}/src/butil/strings/string_util.cc
    ${CMAKE_SOURCE_DIR}/src/butil/strings/string_util_constants.cc
    ${CMAKE_SOURCE_DIR}/src/butil/strings/stringprintf.cc
    ${CMAKE_SOURCE_DIR}/src/butil/strings/utf_offset_string_conversions.cc
    ${CMAKE_SOURCE_DIR}/src/butil/strings/utf_string_conversion_utils.cc
    ${CMAKE_SOURCE_DIR}/src/butil/strings/utf_string_conversions.cc
    ${CMAKE_SOURCE_DIR}/src/butil/synchronization/cancellation_flag.cc
    ${CMAKE_SOURCE_DIR}/src/butil/synchronization/condition_variable_posix.cc
    ${CMAKE_SOURCE_DIR}/src/butil/synchronization/waitable_event_posix.cc
    ${CMAKE_SOURCE_DIR}/src/butil/threading/non_thread_safe_impl.cc
    ${CMAKE_SOURCE_DIR}/src/butil/threading/platform_thread_posix.cc
    ${CMAKE_SOURCE_DIR}/src/butil/threading/simple_thread.cc
    ${CMAKE_SOURCE_DIR}/src/butil/threading/thread_checker_impl.cc
    ${CMAKE_SOURCE_DIR}/src/butil/threading/thread_collision_warner.cc
    ${CMAKE_SOURCE_DIR}/src/butil/threading/thread_id_name_manager.cc
    ${CMAKE_SOURCE_DIR}/src/butil/threading/thread_local_posix.cc
    ${CMAKE_SOURCE_DIR}/src/butil/threading/thread_local_storage.cc
    ${CMAKE_SOURCE_DIR}/src/butil/threading/thread_local_storage_posix.cc
    ${CMAKE_SOURCE_DIR}/src/butil/threading/thread_restrictions.cc
    ${CMAKE_SOURCE_DIR}/src/butil/threading/watchdog.cc
    ${CMAKE_SOURCE_DIR}/src/butil/time/clock.cc
    ${CMAKE_SOURCE_DIR}/src/butil/time/default_clock.cc
    ${CMAKE_SOURCE_DIR}/src/butil/time/default_tick_clock.cc
    ${CMAKE_SOURCE_DIR}/src/butil/time/tick_clock.cc
    ${CMAKE_SOURCE_DIR}/src/butil/time/time.cc
    ${CMAKE_SOURCE_DIR}/src/butil/time/time_posix.cc
    ${CMAKE_SOURCE_DIR}/src/butil/version.cc
    ${CMAKE_SOURCE_DIR}/src/butil/logging.cc
    ${CMAKE_SOURCE_DIR}/src/butil/class_name.cpp
    ${CMAKE_SOURCE_DIR}/src/butil/errno.cpp
    ${CMAKE_SOURCE_DIR}/src/butil/find_cstr.cpp
    ${CMAKE_SOURCE_DIR}/src/butil/status.cpp
    ${CMAKE_SOURCE_DIR}/src/butil/string_printf.cpp
    ${CMAKE_SOURCE_DIR}/src/butil/thread_local.cpp
    ${CMAKE_SOURCE_DIR}/src/butil/unix_socket.cpp
    ${CMAKE_SOURCE_DIR}/src/butil/endpoint.cpp
    ${CMAKE_SOURCE_DIR}/src/butil/fd_utility.cpp
    ${CMAKE_SOURCE_DIR}/src/butil/files/temp_file.cpp
    ${CMAKE_SOURCE_DIR}/src/butil/files/file_watcher.cpp
    ${CMAKE_SOURCE_DIR}/src/butil/time.cpp
    ${CMAKE_SOURCE_DIR}/src/butil/zero_copy_stream_as_streambuf.cpp
    ${CMAKE_SOURCE_DIR}/src/butil/crc32c.cc
    ${CMAKE_SOURCE_DIR}/src/butil/containers/case_ignored_flat_map.cpp
    ${CMAKE_SOURCE_DIR}/src/butil/iobuf.cpp
    ${CMAKE_SOURCE_DIR}/src/butil/popen.cpp
    )

if(CMAKE_SYSTEM_NAME STREQUAL "Linux")
    set(BUTIL_SOURCES ${BUTIL_SOURCES}
        ${CMAKE_SOURCE_DIR}/src/butil/file_util_linux.cc
        ${CMAKE_SOURCE_DIR}/src/butil/threading/platform_thread_linux.cc
        ${CMAKE_SOURCE_DIR}/src/butil/strings/sys_string_conversions_posix.cc)
elseif(CMAKE_SYSTEM_NAME STREQUAL "Darwin")
    set(BUTIL_SOURCES ${BUTIL_SOURCES}
        ${CMAKE_SOURCE_DIR}/src/butil/mac/bundle_locations.mm
        ${CMAKE_SOURCE_DIR}/src/butil/mac/foundation_util.mm
        ${CMAKE_SOURCE_DIR}/src/butil/file_util_mac.mm
        ${CMAKE_SOURCE_DIR}/src/butil/threading/platform_thread_mac.mm
        ${CMAKE_SOURCE_DIR}/src/butil/strings/sys_string_conversions_mac.mm
        ${CMAKE_SOURCE_DIR}/src/butil/time/time_mac.cc
        ${CMAKE_SOURCE_DIR}/src/butil/mac/scoped_mach_port.cc)
endif()

file(GLOB_RECURSE BVAR_SOURCES "${CMAKE_SOURCE_DIR}/src/bvar/*.cpp")
file(GLOB_RECURSE BTHREAD_SOURCES "${CMAKE_SOURCE_DIR}/src/bthread/*.cpp")
file(GLOB_RECURSE JSON2PB_SOURCES "${CMAKE_SOURCE_DIR}/src/json2pb/*.cpp")
file(GLOB_RECURSE BRPC_SOURCES "${CMAKE_SOURCE_DIR}/src/brpc/*.cpp")

set(MCPACK2PB_SOURCES
    ${CMAKE_SOURCE_DIR}/src/mcpack2pb/field_type.cpp
    ${CMAKE_SOURCE_DIR}/src/mcpack2pb/mcpack2pb.cpp
    ${CMAKE_SOURCE_DIR}/src/mcpack2pb/parser.cpp
    ${CMAKE_SOURCE_DIR}/src/mcpack2pb/serializer.cpp
    )

include(CompileProto)
set(PROTO_FILES idl_options.proto
                brpc/rtmp.proto
                brpc/rpc_dump.proto
                brpc/get_favicon.proto
                brpc/span.proto
                brpc/builtin_service.proto
                brpc/get_js.proto
                brpc/errno.proto
                brpc/nshead_meta.proto
                brpc/options.proto
                brpc/policy/baidu_rpc_meta.proto
                brpc/policy/hulu_pbrpc_meta.proto
                brpc/policy/public_pbrpc_meta.proto
                brpc/policy/sofa_pbrpc_meta.proto
                brpc/policy/mongo.proto
                brpc/trackme.proto
                brpc/streaming_rpc_meta.proto)
file(MAKE_DIRECTORY ${CMAKE_BINARY_DIR}/output/include/brpc)
set(PROTOC_FLAGS ${PROTOC_FLAGS} -I${PROTOBUF_INCLUDE_DIR})
compile_proto(PROTO_HDRS PROTO_SRCS ${CMAKE_BINARY_DIR} 
                                    ${CMAKE_BINARY_DIR}/output/include
                                    ${CMAKE_SOURCE_DIR}/src 
                                    "${PROTO_FILES}")
add_library(PROTO_LIB OBJECT ${PROTO_SRCS} ${PROTO_HDRS})

set(SOURCES
    ${BVAR_SOURCES}
    ${BTHREAD_SOURCES}
    ${JSON2PB_SOURCES}
    ${MCPACK2PB_SOURCES}
    ${BRPC_SOURCES}
    )

add_subdirectory(src)
if(BUILD_UNIT_TESTS)
    add_subdirectory(test)
endif()
add_subdirectory(tools)

file(COPY ${CMAKE_CURRENT_BINARY_DIR}/brpc/
        DESTINATION ${CMAKE_CURRENT_BINARY_DIR}/output/include/brpc/
        FILES_MATCHING 
        PATTERN "*.h"
        PATTERN "*.hpp"
        )
file(COPY ${CMAKE_SOURCE_DIR}/src/
        DESTINATION ${CMAKE_CURRENT_BINARY_DIR}/output/include/
        FILES_MATCHING
        PATTERN "*.h"
        PATTERN "*.hpp"
        )
install(DIRECTORY ${CMAKE_CURRENT_BINARY_DIR}/output/include/
        DESTINATION ${CMAKE_INSTALL_INCLUDEDIR}
        FILES_MATCHING
        PATTERN "*.h"
        PATTERN "*.hpp"
        )

# Install pkgconfig
configure_file(cmake/brpc.pc.in ${CMAKE_BINARY_DIR}/brpc.pc @ONLY)
install(FILES ${CMAKE_BINARY_DIR}/brpc.pc DESTINATION ${CMAKE_INSTALL_LIBDIR}/pkgconfig)<|MERGE_RESOLUTION|>--- conflicted
+++ resolved
@@ -157,15 +157,10 @@
     ${LEVELDB_LIB}
     ${PROTOC_LIB}
     ${CMAKE_THREAD_LIBS_INIT}
-<<<<<<< HEAD
     ${THRIFT_LIB}
     rt
-    ssl
-    crypto
-=======
     ${SSL_LIB}
     ${CRYPTO_LIB}
->>>>>>> 8e8fd83d
     dl
     z
     )
